import { ENDPOINT } from "../pages/timer/[id]";

export function postTimer(intervalsJson, redirectToTimer) {
<<<<<<< HEAD
  return fetch(`${ENDPOINT}/get-timer/`, {
    method: "POST",
    headers: { "Content-Type": "application/json" },
    body: JSON.stringify(intervalsJson),
  }).then((data) => data.json().then((j) => redirectToTimer(j.id)));
=======
    return fetch(`${ENDPOINT}/get-timer/`, {
        method: 'POST',
        headers: { 'Content-Type': 'application/json' },
        body: JSON.stringify(intervalsJson),
    }).then((data) => data.json().then((j) => redirectToTimer(j.id)))
>>>>>>> e5e5022b
}<|MERGE_RESOLUTION|>--- conflicted
+++ resolved
@@ -1,17 +1,9 @@
-import { ENDPOINT } from "../pages/timer/[id]";
+import { ENDPOINT } from '../pages/timer/[id]'
 
 export function postTimer(intervalsJson, redirectToTimer) {
-<<<<<<< HEAD
-  return fetch(`${ENDPOINT}/get-timer/`, {
-    method: "POST",
-    headers: { "Content-Type": "application/json" },
-    body: JSON.stringify(intervalsJson),
-  }).then((data) => data.json().then((j) => redirectToTimer(j.id)));
-=======
     return fetch(`${ENDPOINT}/get-timer/`, {
         method: 'POST',
         headers: { 'Content-Type': 'application/json' },
         body: JSON.stringify(intervalsJson),
     }).then((data) => data.json().then((j) => redirectToTimer(j.id)))
->>>>>>> e5e5022b
 }