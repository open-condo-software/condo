--- conflicted
+++ resolved
@@ -1,30 +1,14 @@
 class WrongArgumentError extends Error {
-<<<<<<< HEAD
-  constructor(message) {
-    super(message);
-    this.name = this.constructor.name;
-  }
-=======
     constructor(message) {
         super(message)
         this.name = this.constructor.name
     }
->>>>>>> e5e5022b
 }
 
 /**
  * An abstraction over Object, could possibly have multiple impl
  */
 class Store {
-<<<<<<< HEAD
-  constructor() {
-    this._memory = {};
-  }
-
-  getEntityById(id) {
-    if (id in this._memory) {
-      return this._memory[id];
-=======
     constructor() {
         this._memory = {}
     }
@@ -34,26 +18,8 @@
             return this._memory[id]
         }
         throw new WrongArgumentError(`The item by key: ${id} is not present in our records`)
->>>>>>> e5e5022b
     }
-    throw new WrongArgumentError(
-      `The item by key: ${id} is not present in our records`
-    );
-  }
 
-<<<<<<< HEAD
-  setEntityById(id, val) {
-    this._memory[id] = val;
-  }
-
-  removeEntityById(id) {
-    if (id in this._memory) {
-      delete this._memory[id];
-    } else {
-      throw new WrongArgumentError(
-        `The item by key: ${id} is not present in our records`
-      );
-=======
     setEntityById(id, val) {
         this._memory[id] = val
     }
@@ -64,13 +30,7 @@
         } else {
             throw new WrongArgumentError(`The item by key: ${id} is not present in our records`)
         }
->>>>>>> e5e5022b
     }
-  }
 }
 
-<<<<<<< HEAD
-module.exports = Store;
-=======
-module.exports = Store
->>>>>>> e5e5022b
+module.exports = Store