const CyclicQueue = require("./utils/cyclicQueue");

const status = {
<<<<<<< HEAD
  paused: "paused",
  working: "working",
};

const periods = {
  work: "WORK",
  break: "BREAK",
  bigBreak: "BIG_BREAK",
};

function getPeriodQueue(breakTime, bigBreakTime, worktimeTime) {
  const workPeriod = new Period(periods.work, worktimeTime);
  const breakPeriod = new Period(periods.break, breakTime);
  const bigBreakPeriod = new Period(periods.bigBreak, bigBreakTime);

  return new CyclicQueue([
    workPeriod,
    breakPeriod,
    workPeriod,
    breakPeriod,
    workPeriod,
    breakPeriod,
    workPeriod,
    bigBreakPeriod,
  ]);
=======
    paused: 'paused',
    working: 'working',
}

const periods = {
    work: 'WORK',
    break: 'BREAK',
    bigBreak: 'BIG_BREAK',
}

function getPeriodQueue(breakTime, bigBreakTime, worktimeTime) {
    const workPeriod = new Period(periods.work, worktimeTime)
    const breakPeriod = new Period(periods.break, breakTime)
    const bigBreakPeriod = new Period(periods.bigBreak, bigBreakTime)

    return new CyclicQueue([
        workPeriod,
        breakPeriod,
        workPeriod,
        breakPeriod,
        workPeriod,
        breakPeriod,
        workPeriod,
        bigBreakPeriod,
    ])
>>>>>>> e5e5022b
}

/**
 * Period model
 */
class Period {
<<<<<<< HEAD
  constructor(name, time) {
    this.name = name;
    this.time = time;
  }
=======
    constructor(name, time) {
        this.name = name
        this.time = time
    }
>>>>>>> e5e5022b
}

/**
 * Sets timers off, gives away current time, is unique for one team
 */
class Timer {
<<<<<<< HEAD
  constructor(breakTime, bigBreakTime, worktimeTime) {
    this.timer = 0;
    this.counterFunction = undefined;
    this.status = status.paused;

    this.periodQueue = getPeriodQueue(breakTime, bigBreakTime, worktimeTime);
  }

  _incrementTimer() {
    this.timer++;
    if (this.getTime() === 0) {
      this._changePeriod();
    }
  }

  _changePeriod() {
    this.timer = 0;
    return this.periodQueue.pop();
  }

  getPeriod() {
    return this.periodQueue.current().name;
  }

  getNextPeriod() {
    return this.periodQueue.peekNext().name;
  }

  getNextPeriodLength() {
    return this.periodQueue.peekNext().time;
  }

  start() {
    if (this.status === status.paused) {
      this.counterFunction = setInterval(() => {
        this._incrementTimer();
      }, 1000);
      this.status = status.working;
=======
    constructor(breakTime, bigBreakTime, worktimeTime) {
        this.timer = 0
        this.counterFunction = undefined
        this.status = status.paused

        this.periodQueue = getPeriodQueue(breakTime, bigBreakTime, worktimeTime)
    }

    _incrementTimer() {
        this.timer++
        if (this.getTime() === 0) {
            this._changePeriod()
        }
    }

    _changePeriod() {
        this.timer = 0
        return this.periodQueue.pop()
    }

    getPeriod() {
        return this.periodQueue.current().name
    }

    getNextPeriod() {
        return this.periodQueue.peekNext().name
    }

    getNextPeriodLength() {
        return this.periodQueue.peekNext().time
    }

    start() {
        if (this.status === status.paused) {
            this.counterFunction = setInterval(() => {
                this._incrementTimer()
            }, 1000)
            this.status = status.working
        }
>>>>>>> e5e5022b
    }
  }

<<<<<<< HEAD
  pause() {
    if (this.status === status.working) {
      clearInterval(this.counterFunction);
      this.counterFunction = undefined;
      this.status = status.paused;
=======
    pause() {
        if (this.status === status.working) {
            clearInterval(this.counterFunction)
            this.counterFunction = undefined
            this.status = status.paused
        }
>>>>>>> e5e5022b
    }
  }

<<<<<<< HEAD
  reset() {
    this.timer = 0;
  }

  isPaused() {
    return this.status === status.paused;
  }

  getTime() {
    return this.periodQueue.current().time - this.timer;
  }
=======
    reset() {
        this.timer = 0
    }

    isPaused() {
        return this.status === status.paused
    }

    getTime() {
        return this.periodQueue.current().time - this.timer
    }
>>>>>>> e5e5022b
}

module.exports = Timer;<|MERGE_RESOLUTION|>--- conflicted
+++ resolved
@@ -1,33 +1,6 @@
-const CyclicQueue = require("./utils/cyclicQueue");
+const CyclicQueue = require('./utils/cyclicQueue')
 
 const status = {
-<<<<<<< HEAD
-  paused: "paused",
-  working: "working",
-};
-
-const periods = {
-  work: "WORK",
-  break: "BREAK",
-  bigBreak: "BIG_BREAK",
-};
-
-function getPeriodQueue(breakTime, bigBreakTime, worktimeTime) {
-  const workPeriod = new Period(periods.work, worktimeTime);
-  const breakPeriod = new Period(periods.break, breakTime);
-  const bigBreakPeriod = new Period(periods.bigBreak, bigBreakTime);
-
-  return new CyclicQueue([
-    workPeriod,
-    breakPeriod,
-    workPeriod,
-    breakPeriod,
-    workPeriod,
-    breakPeriod,
-    workPeriod,
-    bigBreakPeriod,
-  ]);
-=======
     paused: 'paused',
     working: 'working',
 }
@@ -53,70 +26,22 @@
         workPeriod,
         bigBreakPeriod,
     ])
->>>>>>> e5e5022b
 }
 
 /**
  * Period model
  */
 class Period {
-<<<<<<< HEAD
-  constructor(name, time) {
-    this.name = name;
-    this.time = time;
-  }
-=======
     constructor(name, time) {
         this.name = name
         this.time = time
     }
->>>>>>> e5e5022b
 }
 
 /**
  * Sets timers off, gives away current time, is unique for one team
  */
 class Timer {
-<<<<<<< HEAD
-  constructor(breakTime, bigBreakTime, worktimeTime) {
-    this.timer = 0;
-    this.counterFunction = undefined;
-    this.status = status.paused;
-
-    this.periodQueue = getPeriodQueue(breakTime, bigBreakTime, worktimeTime);
-  }
-
-  _incrementTimer() {
-    this.timer++;
-    if (this.getTime() === 0) {
-      this._changePeriod();
-    }
-  }
-
-  _changePeriod() {
-    this.timer = 0;
-    return this.periodQueue.pop();
-  }
-
-  getPeriod() {
-    return this.periodQueue.current().name;
-  }
-
-  getNextPeriod() {
-    return this.periodQueue.peekNext().name;
-  }
-
-  getNextPeriodLength() {
-    return this.periodQueue.peekNext().time;
-  }
-
-  start() {
-    if (this.status === status.paused) {
-      this.counterFunction = setInterval(() => {
-        this._incrementTimer();
-      }, 1000);
-      this.status = status.working;
-=======
     constructor(breakTime, bigBreakTime, worktimeTime) {
         this.timer = 0
         this.counterFunction = undefined
@@ -156,40 +81,16 @@
             }, 1000)
             this.status = status.working
         }
->>>>>>> e5e5022b
     }
-  }
 
-<<<<<<< HEAD
-  pause() {
-    if (this.status === status.working) {
-      clearInterval(this.counterFunction);
-      this.counterFunction = undefined;
-      this.status = status.paused;
-=======
     pause() {
         if (this.status === status.working) {
             clearInterval(this.counterFunction)
             this.counterFunction = undefined
             this.status = status.paused
         }
->>>>>>> e5e5022b
     }
-  }
 
-<<<<<<< HEAD
-  reset() {
-    this.timer = 0;
-  }
-
-  isPaused() {
-    return this.status === status.paused;
-  }
-
-  getTime() {
-    return this.periodQueue.current().time - this.timer;
-  }
-=======
     reset() {
         this.timer = 0
     }
@@ -201,7 +102,6 @@
     getTime() {
         return this.periodQueue.current().time - this.timer
     }
->>>>>>> e5e5022b
 }
 
-module.exports = Timer;+module.exports = Timer