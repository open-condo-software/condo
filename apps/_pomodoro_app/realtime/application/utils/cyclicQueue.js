/**
 * Cyclic queue is a queue which resets to it's original position when emptied
 * Master queue is immutable
 */
class CyclicQueue {
<<<<<<< HEAD
  constructor(queue) {
    this._queue = queue;
    this._master = queue.slice();
    this.cycles = 0;
  }

  pop() {
    const val = this._queue.shift();
    if (this._queue.length === 0) {
      this._queue = this._master.slice();
      this.cycles++;
=======
    constructor(queue) {
        this._queue = queue
        this._master = queue.slice()
        this.cycles = 0
    }

    pop() {
        const val = this._queue.shift()
        if (this._queue.length === 0) {
            this._queue = this._master.slice()
            this.cycles++
        }
        return val
>>>>>>> e5e5022b
    }
    return val;
  }

<<<<<<< HEAD
  current() {
    return this._queue[0];
  }

  peekNext() {
    if (this._queue.length < 2) {
      return this._master[0];
=======
    current() {
        return this._queue[0]
    }

    peekNext() {
        if (this._queue.length < 2) {
            return this._master[0]
        }
        return this._queue[1]
>>>>>>> e5e5022b
    }
    return this._queue[1];
  }
}

module.exports = CyclicQueue;<|MERGE_RESOLUTION|>--- conflicted
+++ resolved
@@ -3,19 +3,6 @@
  * Master queue is immutable
  */
 class CyclicQueue {
-<<<<<<< HEAD
-  constructor(queue) {
-    this._queue = queue;
-    this._master = queue.slice();
-    this.cycles = 0;
-  }
-
-  pop() {
-    const val = this._queue.shift();
-    if (this._queue.length === 0) {
-      this._queue = this._master.slice();
-      this.cycles++;
-=======
     constructor(queue) {
         this._queue = queue
         this._master = queue.slice()
@@ -29,20 +16,8 @@
             this.cycles++
         }
         return val
->>>>>>> e5e5022b
     }
-    return val;
-  }
 
-<<<<<<< HEAD
-  current() {
-    return this._queue[0];
-  }
-
-  peekNext() {
-    if (this._queue.length < 2) {
-      return this._master[0];
-=======
     current() {
         return this._queue[0]
     }
@@ -52,10 +27,7 @@
             return this._master[0]
         }
         return this._queue[1]
->>>>>>> e5e5022b
     }
-    return this._queue[1];
-  }
 }
 
-module.exports = CyclicQueue;+module.exports = CyclicQueue