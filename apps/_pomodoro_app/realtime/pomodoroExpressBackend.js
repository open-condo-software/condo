--- conflicted
+++ resolved
@@ -1,55 +1,3 @@
-<<<<<<< HEAD
-const express = require("express");
-const bodyParser = require("body-parser");
-const cors = require("cors");
-
-const createRandomWord = require("./application/utils/createRandomWord");
-
-async function prepareBackApp(store) {
-  const app = express();
-
-  app.use(cors());
-  app.use(bodyParser.json());
-
-  app.post("/get-timer", (req, res) => {
-    res.setHeader("Content-Type", "application/json");
-
-    if (req.body !== undefined) {
-      const timerId = createRandomWord(5) + "-" + createRandomWord(5);
-
-      try {
-        const dataObj = {
-          breakTime: parseInt(req.body.break),
-          bigBreakTime: parseInt(req.body.bigBreak),
-          workTimeTime: parseInt(req.body.workTime),
-        };
-
-        store.setEntityById(timerId, dataObj);
-
-        res.send(
-          JSON.stringify({
-            id: timerId,
-            data: dataObj,
-          })
-        );
-      } catch (e) {
-        res.status(400).send(
-          JSON.stringify({
-            detail: "Request body was bad " + e,
-          })
-        );
-      }
-    } else {
-      res.status(400).send(
-        JSON.stringify({
-          detail: "Request body was not specified",
-        })
-      );
-    }
-  });
-
-  return app;
-=======
 const express = require('express')
 const bodyParser = require('body-parser')
 const cors = require('cors')
@@ -100,7 +48,6 @@
     })
 
     return app
->>>>>>> e5e5022b
 }
 
-module.exports = prepareBackApp;+module.exports = prepareBackApp