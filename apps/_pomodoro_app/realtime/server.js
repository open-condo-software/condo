const http = require("http");
const socketio = require("socket.io");
const port = parseInt(process.env.PORT || "3001");

const { init } = require("./pomodoroSocketIOServer");
const prepareBackApp = require("./pomodoroExpressBackend");
const Store = require("./store/store");

const storage = new Store();

async function prepareSocketIOServer(server) {
<<<<<<< HEAD
  const io = socketio(server);
  init(io, storage);
}

async function initServer(port) {
  const app = await prepareBackApp(storage);
  app.set("port", port);
  const server = http.createServer(app);
  await prepareSocketIOServer(server);
  return server.listen(port);
=======
    const io = socketio(server)
    init(io, storage)
}

async function initServer(port) {
    const app = await prepareBackApp(storage)
    app.set('port', port)
    const server = http.createServer(app)
    await prepareSocketIOServer(server)
    return server.listen(port)
>>>>>>> e5e5022b
}

module.exports = {
  start: () =>
    initServer(port).then(() =>
      console.log(` SERVER started at port: ${port}`)
    ),
  socketIOPrepare: (srv) => prepareSocketIOServer(srv),
  expressPrepare: () => prepareBackApp(storage),
};<|MERGE_RESOLUTION|>--- conflicted
+++ resolved
@@ -1,26 +1,14 @@
-const http = require("http");
-const socketio = require("socket.io");
-const port = parseInt(process.env.PORT || "3001");
+const http = require('http')
+const socketio = require('socket.io')
+const port = parseInt(process.env.PORT || '3001')
 
-const { init } = require("./pomodoroSocketIOServer");
-const prepareBackApp = require("./pomodoroExpressBackend");
-const Store = require("./store/store");
+const { init } = require('./pomodoroSocketIOServer')
+const prepareBackApp = require('./pomodoroExpressBackend')
+const Store = require('./store/store')
 
-const storage = new Store();
+const storage = new Store()
 
 async function prepareSocketIOServer(server) {
-<<<<<<< HEAD
-  const io = socketio(server);
-  init(io, storage);
-}
-
-async function initServer(port) {
-  const app = await prepareBackApp(storage);
-  app.set("port", port);
-  const server = http.createServer(app);
-  await prepareSocketIOServer(server);
-  return server.listen(port);
-=======
     const io = socketio(server)
     init(io, storage)
 }
@@ -31,14 +19,10 @@
     const server = http.createServer(app)
     await prepareSocketIOServer(server)
     return server.listen(port)
->>>>>>> e5e5022b
 }
 
 module.exports = {
-  start: () =>
-    initServer(port).then(() =>
-      console.log(` SERVER started at port: ${port}`)
-    ),
-  socketIOPrepare: (srv) => prepareSocketIOServer(srv),
-  expressPrepare: () => prepareBackApp(storage),
-};+    start: () => initServer(port).then(() => console.log(` SERVER started at port: ${port}`)),
+    socketIOPrepare: (srv) => prepareSocketIOServer(srv),
+    expressPrepare: () => prepareBackApp(storage),
+}