--- conflicted
+++ resolved
@@ -1,9 +1,5 @@
-import "../styles/global.less";
+import '../styles/global.less'
 
 export default function App({ Component, pageProps }) {
-<<<<<<< HEAD
-  return <Component {...pageProps} />;
-=======
     return <Component {...pageProps} />
->>>>>>> e5e5022b
 }