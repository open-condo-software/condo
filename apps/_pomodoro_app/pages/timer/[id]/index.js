import React, { useEffect, useState } from "react";
import { useRouter } from "next/router";

import io from "socket.io-client";
// TODO(toplenboren): remove hardcoded ENDPOINT value
const ENDPOINT = "http://127.0.0.1:3001";

const Timer = () => {
<<<<<<< HEAD
  const [response, setResponse] = useState({});
  const [socket, setSocket] = useState(null);
  const {
    query: { id },
  } = useRouter();
=======
    const [response, setResponse] = useState({})
    const [socket, setSocket] = useState(null)
    const {
        query: { id },
    } = useRouter()
>>>>>>> e5e5022b

  useEffect(() => {
    const sock = io(ENDPOINT, { query: `timer=${id}` });
    setSocket(sock);

    sock.on("timer", (data) => {
      setResponse(data);
    });

<<<<<<< HEAD
    return () => {
      sock.disconnect();
      setSocket(null);
    };
  }, []);

  if (socket === null) {
    return <p>Connecting...</p>;
  }

  return (
    <>
      <p>Last Response: {JSON.stringify(response)}</p>
      <button
        onClick={() => {
          socket.emit("start");
        }}
      >
        Run Timer
      </button>

      <button
        onClick={() => {
          socket.emit("pause");
        }}
      >
        Pause Timer
      </button>

      <button
        onClick={() => {
          socket.emit("clear");
        }}
      >
        Clear Timer
      </button>

      <button
        onClick={() => {
          socket.emit("check");
        }}
      >
        Check time (check your server logs!)
      </button>
    </>
  );
};
=======
        return () => {
            sock.disconnect()
            setSocket(null)
        }
    }, [])

    if (socket === null) {
        return <p>Connecting...</p>
    }

    return (
        <>
            <p>Last Response: {JSON.stringify(response)}</p>
            <button
                onClick={() => {
                    socket.emit('start')
                }}
            >
                Run Timer
            </button>

            <button
                onClick={() => {
                    socket.emit('pause')
                }}
            >
                Pause Timer
            </button>

            <button
                onClick={() => {
                    socket.emit('clear')
                }}
            >
                Clear Timer
            </button>

            <button
                onClick={() => {
                    socket.emit('check')
                }}
            >
                Check time (check your server logs!)
            </button>
        </>
    )
}
>>>>>>> e5e5022b

/**
 * An indicator function that tells next not to use static optimization in order to make query populated
 * more: https://nextjs.org/docs/routing/dynamic-routes#caveats
 * @return {Promise<{}>}
 */
export async function getServerSideProps() {
<<<<<<< HEAD
  return { props: {} };
=======
    return { props: {} }
>>>>>>> e5e5022b
}

export default Timer;<|MERGE_RESOLUTION|>--- conflicted
+++ resolved
@@ -1,82 +1,25 @@
-import React, { useEffect, useState } from "react";
-import { useRouter } from "next/router";
+import React, { useEffect, useState } from 'react'
+import { useRouter } from 'next/router'
 
-import io from "socket.io-client";
+import io from 'socket.io-client'
 // TODO(toplenboren): remove hardcoded ENDPOINT value
-const ENDPOINT = "http://127.0.0.1:3001";
+const ENDPOINT = 'http://127.0.0.1:3001'
 
 const Timer = () => {
-<<<<<<< HEAD
-  const [response, setResponse] = useState({});
-  const [socket, setSocket] = useState(null);
-  const {
-    query: { id },
-  } = useRouter();
-=======
     const [response, setResponse] = useState({})
     const [socket, setSocket] = useState(null)
     const {
         query: { id },
     } = useRouter()
->>>>>>> e5e5022b
 
-  useEffect(() => {
-    const sock = io(ENDPOINT, { query: `timer=${id}` });
-    setSocket(sock);
+    useEffect(() => {
+        const sock = io(ENDPOINT, { query: `timer=${id}` })
+        setSocket(sock)
 
-    sock.on("timer", (data) => {
-      setResponse(data);
-    });
+        sock.on('timer', (data) => {
+            setResponse(data)
+        })
 
-<<<<<<< HEAD
-    return () => {
-      sock.disconnect();
-      setSocket(null);
-    };
-  }, []);
-
-  if (socket === null) {
-    return <p>Connecting...</p>;
-  }
-
-  return (
-    <>
-      <p>Last Response: {JSON.stringify(response)}</p>
-      <button
-        onClick={() => {
-          socket.emit("start");
-        }}
-      >
-        Run Timer
-      </button>
-
-      <button
-        onClick={() => {
-          socket.emit("pause");
-        }}
-      >
-        Pause Timer
-      </button>
-
-      <button
-        onClick={() => {
-          socket.emit("clear");
-        }}
-      >
-        Clear Timer
-      </button>
-
-      <button
-        onClick={() => {
-          socket.emit("check");
-        }}
-      >
-        Check time (check your server logs!)
-      </button>
-    </>
-  );
-};
-=======
         return () => {
             sock.disconnect()
             setSocket(null)
@@ -124,7 +67,6 @@
         </>
     )
 }
->>>>>>> e5e5022b
 
 /**
  * An indicator function that tells next not to use static optimization in order to make query populated
@@ -132,11 +74,7 @@
  * @return {Promise<{}>}
  */
 export async function getServerSideProps() {
-<<<<<<< HEAD
-  return { props: {} };
-=======
     return { props: {} }
->>>>>>> e5e5022b
 }
 
-export default Timer;+export default Timer