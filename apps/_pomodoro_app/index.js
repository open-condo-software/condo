const { Keystone } = require('@keystonejs/keystone')
const { PasswordAuthStrategy } = require('@keystonejs/auth-password')
const { GraphQLApp } = require('@keystonejs/app-graphql')
const { AdminUIApp } = require('@keystonejs/app-admin-ui')
const { NextApp } = require('@keystonejs/app-next')
const { StaticApp } = require('@keystonejs/app-static')
const express = require('express')
const realtime = require('./realtime/server')
const access = require('@core/keystone/access')
const { getAdapter } = require('@core/keystone/adapter.utils')
const { getCookieSecret } = require('@core/keystone/keystone.utils')
const { registerSchemas } = require('@core/keystone/schema')
const conf = require('@core/config')
const { areWeRunningTests } = require('@core/keystone/test.utils')

const keystone = new Keystone({
<<<<<<< HEAD
    name: 'Pomodoro timer',
=======
    cookieSecret: getCookieSecret(conf.COOKIE_SECRET),
    cookie: {
        sameSite: false,
        secure: false,
        maxAge: 1000 * 60 * 60 * 24 * 130, // 130 days
    },
    name: "Pomodoro timer",
>>>>>>> e45fada6
    adapter: getAdapter(conf.DATABASE_URL),
    defaultAccess: { list: false, field: true, custom: false },
    queryLimits: { maxTotalResults: 1000 },
    onConnect: async () => {
        // Initialize some data
        if (conf.NODE_ENV !== 'development') return // Just for dev env purposes!
        // This function can be called before tables are created! (we just ignore this)
        try {
            const users = await keystone.lists.User.adapter.findAll()
            if (!users.length) {
                const initialData = require('./initial-data')
                await keystone.createItems(initialData)
            }
        } catch (e) {
            console.warn('onConnectError:', e)
        }
    },
})

registerSchemas(keystone, [
    require('./schema/User'),
    require('./schema/Team'),
])

keystone.extendGraphQLSchema({
    types: [{ type: 'type FooBar { foo: Int, bar: Float }' }],
    queries: [
        {
            schema: 'getUserByName(name: String!): Boolean',
            resolver: async (item, context, info) => 'hohoho',
            access: true,
        },
    ],
    mutations: [
        {
            schema: 'double(x: Int): Int',
            resolver: (_, { x }) => 2 * x,
            access: ({ authentication: { item, listKey } }) => {
                return true
            },
        },
    ],
})

class CustomApp {
    prepareMiddleware ({ keystone, dev, distDir }) {
        const middleware = express()
        return middleware
    }
}

class RealtimeApp {
    prepareMiddleware ({ keystone, dev, distDir }) {
        const middleware = realtime.expressPrepare()
        return middleware
    }
}

const authStrategy = keystone.createAuthStrategy({
    type: PasswordAuthStrategy,
    list: 'User',
})

module.exports = {
    configureExpress: (app) => {
    },
    keystone,
    apps: [
        new GraphQLApp(),
        new RealtimeApp(),
        new StaticApp({ path: conf.MEDIA_URL, src: conf.MEDIA_ROOT }),
        new AdminUIApp({
            adminPath: '/admin',
            hooks: require.resolve('./admin-ui/'),
            // enableDefaultRoute: true,
            isAccessAllowed: access.userIsAdmin,
            authStrategy,
        }),
        (!areWeRunningTests()) ? new NextApp({ dir: __dirname }) : new CustomApp(),
    ],
}<|MERGE_RESOLUTION|>--- conflicted
+++ resolved
@@ -14,9 +14,7 @@
 const { areWeRunningTests } = require('@core/keystone/test.utils')
 
 const keystone = new Keystone({
-<<<<<<< HEAD
-    name: 'Pomodoro timer',
-=======
+
     cookieSecret: getCookieSecret(conf.COOKIE_SECRET),
     cookie: {
         sameSite: false,
@@ -24,7 +22,7 @@
         maxAge: 1000 * 60 * 60 * 24 * 130, // 130 days
     },
     name: "Pomodoro timer",
->>>>>>> e45fada6
+
     adapter: getAdapter(conf.DATABASE_URL),
     defaultAccess: { list: false, field: true, custom: false },
     queryLimits: { maxTotalResults: 1000 },
