--- conflicted
+++ resolved
@@ -9,11 +9,7 @@
     "debug": "node inspect node_modules/.bin/keystone dev",
     "build:static": "yarn workspace @open-condo/ui build:sb -o ../../apps/condo/public/ui && mv -f public/ui/ui/* public/ui",
     "build:deps": "turbo build --filter=condo^...",
-<<<<<<< HEAD
-    "build": "yarn build:static && cross-env NODE_OPTIONS=\"--max_old_space_size=4096\" node --trace-warnings ./../../bin/run-keystone-build.js",
-=======
-    "build": "yarn build:static && cross-env NODE_OPTIONS=\"--max_old_space_size=6144\" PHASE=build keystone build",
->>>>>>> e0cbeadd
+    "build": "yarn build:static && cross-env NODE_OPTIONS=\"--max_old_space_size=6144\" node --trace-warnings ./../../bin/run-keystone-build.js",
     "start": "NODE_ENV=production node ./../../bin/run-keystone-app.js",
     "worker": "cross-env PHASE=worker DISABLE_NEXT_APP=true node worker.js",
     "kmigrator": "./../../bin/kmigrator.py",
