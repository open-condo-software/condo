--- conflicted
+++ resolved
@@ -2,15 +2,10 @@
 import { Typography } from 'antd'
 import ReactMarkdown from 'react-markdown'
 
-<<<<<<< HEAD
 import { useIntl } from '@core/next/intl'
 
-import { PageContent, PageHeader, PageWrapper } from '@app/ex02front/containers/BaseLayout'
-import { OrganizationRequired } from '@app/ex02front/containers/OrganizationRequired'
-=======
 import { PageContent, PageHeader, PageWrapper } from '../containers/BaseLayout'
 import { OrganizationRequired } from '../containers/OrganizationRequired'
->>>>>>> 1be4584f
 
 const IndexPage = () => {
     const intl = useIntl()
