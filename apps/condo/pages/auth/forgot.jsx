--- conflicted
+++ resolved
@@ -1,6 +1,3 @@
-<<<<<<< HEAD
-import ForgotPage from '@app/ex02front/pages/auth/forgot'
-=======
 /** @jsx jsx */
 import { css, jsx } from '@emotion/core'
 import { useState } from 'react'
@@ -112,5 +109,4 @@
 }
 
 ForgotPage.container = TopMenuOnlyLayout
->>>>>>> 1be4584f
 export default ForgotPage