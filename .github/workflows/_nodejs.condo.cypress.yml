--- conflicted
+++ resolved
@@ -33,13 +33,8 @@
         run: |
           npm i -g turbo
           yarn install --immutable
-<<<<<<< HEAD
-          pip3 install Django==5.1.1 --break-system-packages
-          pip3 install psycopg2-binary==2.9.9 --break-system-packages
-=======
           pip3 install django --break-system-packages
           pip3 install psycopg2-binary --break-system-packages
->>>>>>> 05c9e9c9
 
       - name: login to registry
         uses: docker/login-action@v3
