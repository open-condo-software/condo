on:
  workflow_call:
    inputs:
      domain_name:
        required: true
        type: string
      image_name:
        required: true
        type: string
      runs-on:
        required: false
        type: string
        default: ubuntu-latest

jobs:
  tests:
    runs-on: ${{ inputs.runs-on }}

    steps:
      - name: install docker-compose plugin
        uses: open-condo-software/actions-setup-docker-compose@v1
        with:
          version: v2.28.1
      - name: install deps
        run: |
          sudo apt update && sudo apt install -y git

      - name: Login to registry
        uses: docker/login-action@v3
        with:
          registry: ${{ secrets.DOCKER_REGISTRY }}
          username: ${{ secrets.SBERCLOUD_CR_USERNAME }}
          password: ${{ secrets.SBERCLOUD_CR_PASSWORD }}

      - name: checkout code
        uses: actions/checkout@v4
        with:
          fetch-depth: 0
          ssh-key: ${{ secrets.SSH_DOCK_SERVER_PRIVATE_KEY }}
          ref: ${{ github.event.pull_request.head.sha || github.ref }}

      - name: run dbs
        env:
          REGISTRY: ${{ secrets.DOCKER_REGISTRY }}/doma/utils/
        run: |
          docker-compose up -d redis postgresdb-master postgresdb-replica

      - name: run tests
        run: |
          mkdir test_logs
          chmod -R a+rw ./test_logs
<<<<<<< HEAD
          docker run -e SERVER_URL=$SERVER_URL -e COOKIE_SECRET=$COOKIE_SECRET -e REDIS_URL=$REDIS_URL -e DATABASE_URL=$DATABASE_URL -e NODE_ENV=$NODE_ENV -e DISABLE_LOGGING=$DISABLE_LOGGING -e JEST_MOCKS_ENABLED=$JEST_MOCKS_ENABLED -v ./test_logs:/app/test_logs --network="host" ${{ inputs.image }} bash -c "./bin/run_condo_domain_tests.sh -d ${{ inputs.domain_name }}"
        env:
          DATABASE_URL: postgresql://postgres:postgres@127.0.0.1/main
          NODE_ENV: development
          DISABLE_LOGGING: true
          REDIS_URL: redis://127.0.0.1:6379
          COOKIE_SECRET: test
          SERVER_URL: http://localhost:3000
          JEST_MOCKS_ENABLED: true
=======
          docker run -v ./test_logs:/app/test_logs --network="host" ${{ secrets.DOCKER_REGISTRY }}/${{ inputs.image_name }} bash -c "/app/run_condo_domain_tests.sh -d ${{ inputs.domain_name }}"
>>>>>>> 7fd68d19

      - name: Collect docker logs on failure
        if: failure()
        uses: jwalton/gh-docker-logs@v1
        with:
          dest: './docker-logs'

      - name: Upload log artifact
        uses: actions/upload-artifact@v4
        if: failure()
        with:
          name: logs
          path: |
            ./test_logs/*
            *.log
            ./docker-logs
          retention-days: 2<|MERGE_RESOLUTION|>--- conflicted
+++ resolved
@@ -49,19 +49,7 @@
         run: |
           mkdir test_logs
           chmod -R a+rw ./test_logs
-<<<<<<< HEAD
-          docker run -e SERVER_URL=$SERVER_URL -e COOKIE_SECRET=$COOKIE_SECRET -e REDIS_URL=$REDIS_URL -e DATABASE_URL=$DATABASE_URL -e NODE_ENV=$NODE_ENV -e DISABLE_LOGGING=$DISABLE_LOGGING -e JEST_MOCKS_ENABLED=$JEST_MOCKS_ENABLED -v ./test_logs:/app/test_logs --network="host" ${{ inputs.image }} bash -c "./bin/run_condo_domain_tests.sh -d ${{ inputs.domain_name }}"
-        env:
-          DATABASE_URL: postgresql://postgres:postgres@127.0.0.1/main
-          NODE_ENV: development
-          DISABLE_LOGGING: true
-          REDIS_URL: redis://127.0.0.1:6379
-          COOKIE_SECRET: test
-          SERVER_URL: http://localhost:3000
-          JEST_MOCKS_ENABLED: true
-=======
-          docker run -v ./test_logs:/app/test_logs --network="host" ${{ secrets.DOCKER_REGISTRY }}/${{ inputs.image_name }} bash -c "/app/run_condo_domain_tests.sh -d ${{ inputs.domain_name }}"
->>>>>>> 7fd68d19
+          docker run -v ./test_logs:/app/test_logs --network="host" ${{ secrets.DOCKER_REGISTRY }}/${{ inputs.image_name }} bash -c "./bin/run_condo_domain_tests.sh -d ${{ inputs.domain_name }}"
 
       - name: Collect docker logs on failure
         if: failure()
